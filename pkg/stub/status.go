--- conflicted
+++ resolved
@@ -62,16 +62,11 @@
 func (h *Handler) updateStatus(m *v1alpha1.PerconaServerMongoDB, replset *v1alpha1.ReplsetSpec, usersSecret *corev1.Secret) (*corev1.PodList, error) {
 	var doUpdate bool
 
-<<<<<<< HEAD
 	// List the PSMDB pods
-	podsList := podList()
-	err := h.client.List(m.Namespace, podsList, sdk.WithListOptions(getLabelSelectorListOpts(m, replset)))
-=======
 	podsList := util.PodList()
 	err := h.client.List(m.Namespace, podsList, sdk.WithListOptions(
 		util.GetLabelSelectorListOpts(m, replset),
 	))
->>>>>>> 2c60943b
 	if err != nil {
 		return nil, fmt.Errorf("failed to list pods for replset %s: %v", replset.Name, err)
 	}
